import 'dart:collection';

import 'package:fast_i18n/src/generator/helper.dart';
import 'package:fast_i18n/src/model/build_config.dart';
import 'package:fast_i18n/src/model/i18n_config.dart';
import 'package:fast_i18n/src/model/i18n_data.dart';
import 'package:fast_i18n/src/model/i18n_locale.dart';
import 'package:fast_i18n/src/model/node.dart';
import 'package:fast_i18n/src/model/pluralization.dart';
import 'package:fast_i18n/src/utils/string_extensions.dart';

part 'generate_translation_map.dart';

/// decides which class should be generated
class ClassTask {
  final String className;
  final ObjectNode node;

  ClassTask(this.className, this.node);
}

/// generates all classes of one locale
/// all non-default locales has a postfix of their locale code
/// e.g. Strings, StringsDe, StringsFr
String generateTranslations(I18nConfig config, I18nData localeData) {
  final queue = Queue<ClassTask>();
  final buffer = StringBuffer();

  if (config.outputFormat == OutputFormat.multipleFiles) {
    // this is a part file
    buffer.writeln('part of \'${config.baseName}.g.dart\';');
  }

  queue.add(ClassTask(
    getClassNameRoot(
      baseName: config.baseName,
      visibility: config.translationClassVisibility,
    ),
    localeData.root,
  ));

  // only for the first class
  bool root = true;

  do {
    ClassTask task = queue.removeFirst();

    _generateClass(
        config,
        localeData,
        config.hasPluralResolver(
            localeData.locale.language ?? I18nLocale.UNDEFINED_LANGUAGE),
        buffer,
        queue,
        task.className,
        task.node,
        root);

    root = false;
  } while (queue.isNotEmpty);

  return buffer.toString();
}

/// generates a class and all of its members of ONE locale
/// adds subclasses to the queue
void _generateClass(
  I18nConfig config,
  I18nData localeData,
  bool hasPluralResolver,
  StringBuffer buffer,
  Queue<ClassTask> queue,
  String className,
  ObjectNode node,
  bool root,
) {
  buffer.writeln();

  if (root) {
    buffer.writeln('// Path: <root>');
  } else {
    buffer.writeln('// Path: ${node.path}');
  }

  final rootClassName = getClassNameRoot(
    baseName: config.baseName,
    visibility: config.translationClassVisibility,
    locale: localeData.locale,
  );
  final finalClassName = getClassName(
    parentName: className,
    locale: localeData.locale,
  );

  final mixinStr =
      node.interface != null ? ' with ${node.interface!.name}' : '';

  if (localeData.base) {
    buffer.writeln('class $finalClassName$mixinStr {');
  } else {
    final baseClassName =
        getClassName(parentName: className, locale: config.baseLocale);

    if (config.fallbackStrategy == FallbackStrategy.none) {
      buffer.writeln(
          'class $finalClassName$mixinStr implements $baseClassName {');
    } else {
      buffer.writeln('class $finalClassName extends $baseClassName$mixinStr {');
    }
  }

  // constructor and custom fields
  final callSuperConstructor = !localeData.base &&
      config.fallbackStrategy == FallbackStrategy.baseLocale;
  if (root) {
    buffer.writeln();
    buffer.writeln(
        '\t/// You can call this constructor and build your own translation instance of this locale.');
    buffer.writeln(
        '\t/// Constructing via the enum [${config.enumName}.build] is preferred.');

    if (!config.hasPlurals() && !callSuperConstructor) {
      buffer.writeln('\t$finalClassName.build();');
    } else {
      if (config.hasPlurals()) {
        buffer.writeln(
            '\t$finalClassName.build({PluralResolver? cardinalResolver, PluralResolver? ordinalResolver})');
      } else {
        buffer.writeln('\t$finalClassName.build()');
      }

      buffer.write('\t\t: ');

      if (config.hasPlurals()) {
        buffer.writeln('_cardinalResolver = cardinalResolver,');
        buffer.write('\t\t  _ordinalResolver = ordinalResolver');
      }
      if (callSuperConstructor) {
        if (config.hasPlurals()) {
          buffer.writeln(',');
          buffer.write('\t\t  ');
        }
        buffer.write('super.build()');
      }
      buffer.writeln(';');
    }

    if (config.renderFlatMap) {
      // flat map
      buffer.writeln();
      buffer.writeln('\t/// Access flat map');
      buffer.write('\t');
      if (!localeData.base) buffer.write('@override ');
      buffer.writeln('dynamic operator[](String key) => _flatMap[key];');

      buffer.writeln();
      buffer.writeln('\t// Internal flat map initialized lazily');
<<<<<<< HEAD
      if (!localeData.base) buffer.write('\t@override');
=======
      buffer.write('\t');
      if (!localeData.base) buffer.write('@override ');
>>>>>>> 678ac724
      buffer.writeln(
          'late final Map<String, dynamic> _flatMap = _buildFlatMap();');
    }

    if (config.hasPlurals()) {
      buffer.writeln();
<<<<<<< HEAD
      buffer.writeln('\t// ignore: unused_field');
      if (!localeData.base) buffer.write('\t@override');
      buffer.writeln('\tfinal PluralResolver? _cardinalResolver;');
      buffer.writeln('\t// ignore: unused_field');
      if (!localeData.base) buffer.write('\t@override');
      buffer.writeln('\tfinal PluralResolver? _ordinalResolver;');
=======
      buffer.write('\t');
      if (!localeData.base) buffer.write('@override ');
      buffer.writeln(
          'final PluralResolver? _cardinalResolver; // ignore: unused_field');
      buffer.write('\t');
      if (!localeData.base) buffer.write('@override ');
      buffer.writeln(
          'final PluralResolver? _ordinalResolver; // ignore: unused_field');
>>>>>>> 678ac724
    }
  } else {
    if (callSuperConstructor) {
      buffer.writeln(
          '\t$finalClassName._($rootClassName root) : this._root = root, super._(root);');
    } else {
      buffer.writeln('\t$finalClassName._(this._root);');
    }
  }

  // root
  buffer.writeln();
  if (!localeData.base) {
    buffer.write('\t@override ');
  } else {
    buffer.write('\t');
  }

  if (root) {
    buffer.write('late final $rootClassName _root = this;');
  } else {
    buffer.write('final $rootClassName _root;');
  }
  buffer.writeln(' // ignore: unused_field');

  buffer.writeln();
  buffer.writeln('\t// Translations');

  bool prevHasComment = false;
  node.entries.forEach((key, value) {
    // comment handling
    if (value.comment != null) {
      // add comment add on the line above
      buffer.writeln();
      buffer.writeln('\t/// ${value.comment}');
      prevHasComment = true;
    } else {
      if (prevHasComment) {
        // add a new line to separate from previous entry with comment
        buffer.writeln();
      }
      prevHasComment = false;
    }

    buffer.write('\t');
    if (!localeData.base ||
        node.interface?.attributes
                .any((attribute) => attribute.attributeName == key) ==
            true) buffer.write('@override ');

    // even if this attribute exist, it has to satisfy the same signature as
    // specified in the interface
    // this error seems to occur when using in combination with "extends"
    final optional = config.fallbackStrategy == FallbackStrategy.baseLocale &&
            node.interface?.attributes.any((attribute) =>
                    attribute.optional && attribute.attributeName == key) ==
                true
        ? '?'
        : '';

    if (value is TextNode) {
      if (value.params.isEmpty) {
        buffer.writeln('String$optional get $key => \'${value.content}\';');
      } else {
        buffer.writeln(
            'String$optional $key${_toParameterList(value.params, value.paramTypeMap)} => \'${value.content}\';');
      }
    } else if (value is ListNode) {
      buffer.write('List<${value.genericType}>$optional get $key => ');
      _generateList(config, localeData.base, localeData.locale,
          hasPluralResolver, buffer, queue, className, value.entries, 0);
    } else if (value is ObjectNode) {
      String childClassNoLocale =
          getClassName(parentName: className, childName: key);

      if (value.isMap) {
        // inline map
        buffer.write('Map<String, ${value.genericType}>$optional get $key => ');
        _generateMap(
            config,
            localeData.base,
            localeData.locale,
            hasPluralResolver,
            buffer,
            queue,
            childClassNoLocale,
            value.entries,
            0);
      } else {
        // generate a class later on
        queue.add(ClassTask(childClassNoLocale, value));
        String childClassWithLocale = getClassName(
            parentName: className, childName: key, locale: localeData.locale);
        buffer.writeln(
            'late final $childClassWithLocale$optional $key = $childClassWithLocale._(_root);');
      }
    } else if (value is PluralNode) {
      buffer.write('String$optional $key');
      _addPluralizationCall(
        buffer: buffer,
        config: config,
        hasPluralResolver: hasPluralResolver,
        language: localeData.locale.language ?? I18nLocale.UNDEFINED_LANGUAGE,
        node: value,
        depth: 0,
      );
    } else if (value is ContextNode) {
      buffer.write('String$optional $key');
      _addContextCall(
        buffer: buffer,
        config: config,
        node: value,
        depth: 0,
      );
    }
  });

  buffer.writeln('}');
}

/// generates a map of ONE locale
/// similar to _generateClass but anonymous and accessible via key
void _generateMap(
  I18nConfig config,
  bool base,
  I18nLocale locale,
  bool hasPluralResolver,
  StringBuffer buffer,
  Queue<ClassTask> queue,
  String className, // without locale
  Map<String, Node> currMembers,
  int depth,
) {
  buffer.writeln('{');

  currMembers.forEach((key, value) {
    _addTabs(buffer, depth + 2);
    if (value is TextNode) {
      if (value.params.isEmpty) {
        buffer.writeln('\'$key\': \'${value.content}\',');
      } else {
        buffer.writeln(
            '\'$key\': ${_toParameterList(value.params, value.paramTypeMap)} => \'${value.content}\',');
      }
    } else if (value is ListNode) {
      buffer.write('\'$key\': ');
      _generateList(config, base, locale, hasPluralResolver, buffer, queue,
          className, value.entries, depth + 1);
    } else if (value is ObjectNode) {
      String childClassNoLocale =
          getClassName(parentName: className, childName: key);

      if (value.isMap) {
        // inline map
        buffer.write('\'$key\': ');
        _generateMap(config, base, locale, hasPluralResolver, buffer, queue,
            childClassNoLocale, value.entries, depth + 1);
      } else {
        // generate a class later on
        queue.add(ClassTask(childClassNoLocale, value));
        String childClassWithLocale =
            getClassName(parentName: className, childName: key, locale: locale);
        buffer.writeln('\'$key\': $childClassWithLocale._(_root),');
      }
    } else if (value is PluralNode) {
      buffer.write('\'$key\': ');
      _addPluralizationCall(
        buffer: buffer,
        config: config,
        hasPluralResolver: hasPluralResolver,
        language: locale.language ?? I18nLocale.UNDEFINED_LANGUAGE,
        node: value,
        depth: depth + 1,
      );
    } else if (value is ContextNode) {
      buffer.write('\'$key\': ');
      _addContextCall(
        buffer: buffer,
        config: config,
        node: value,
        depth: depth + 1,
      );
    }
  });

  _addTabs(buffer, depth + 1);

  buffer.write('}');

  if (depth == 0) {
    buffer.writeln(';');
  } else {
    buffer.writeln(',');
  }
}

/// generates a list
void _generateList(
  I18nConfig config,
  bool base,
  I18nLocale locale,
  bool hasPluralResolver,
  StringBuffer buffer,
  Queue<ClassTask> queue,
  String className,
  List<Node> currList,
  int depth,
) {
  buffer.writeln('[');

  for (int i = 0; i < currList.length; i++) {
    final Node value = currList[i];

    _addTabs(buffer, depth + 2);
    if (value is TextNode) {
      if (value.params.isEmpty) {
        buffer.writeln('\'${value.content}\',');
      } else {
        buffer.writeln(
            '${_toParameterList(value.params, value.paramTypeMap)} => \'${value.content}\',');
      }
    } else if (value is ListNode) {
      _generateList(config, base, locale, hasPluralResolver, buffer, queue,
          className, value.entries, depth + 1);
    } else if (value is ObjectNode) {
      final String key = depth.toString() + 'i' + i.toString();
      final String childClassNoLocale =
          getClassName(parentName: className, childName: key);

      if (value.isMap) {
        // inline map
        _generateMap(config, base, locale, hasPluralResolver, buffer, queue,
            childClassNoLocale, value.entries, depth + 1);
      } else {
        // generate a class later on
        queue.add(ClassTask(childClassNoLocale, value));
        String childClassWithLocale =
            getClassName(parentName: className, childName: key, locale: locale);
        buffer.writeln('$childClassWithLocale._(_root),');
      }
    } else if (value is PluralNode) {
      _addPluralizationCall(
        buffer: buffer,
        config: config,
        hasPluralResolver: hasPluralResolver,
        language: locale.language ?? I18nLocale.UNDEFINED_LANGUAGE,
        node: value,
        depth: depth + 1,
      );
    } else if (value is ContextNode) {
      _addContextCall(
        buffer: buffer,
        config: config,
        node: value,
        depth: depth + 1,
      );
    }
  }

  _addTabs(buffer, depth + 1);

  buffer.write(']');

  if (depth == 0) {
    buffer.writeln(';');
  } else {
    buffer.writeln(',');
  }
}

/// returns the parameter list
/// e.g. ({required Object name, required Object age})
String _toParameterList(Set<String> params, Map<String, String> paramTypeMap) {
  StringBuffer buffer = StringBuffer();
  buffer.write('({');
  bool first = true;
  for (final param in params) {
    if (!first) buffer.write(', ');
    buffer.write('required ${paramTypeMap[param] ?? 'Object'} ');
    buffer.write(param);
    first = false;
  }
  buffer.write('})');
  return buffer.toString();
}

void _addPluralizationCall({
  required StringBuffer buffer,
  required I18nConfig config,
  required bool hasPluralResolver,
  required String language,
  required PluralNode node,
  required int depth,
}) {
  final textNodeList = node.quantities.values.toList();

  if (textNodeList.isEmpty) {
    throw ('${node.path} is empty but it is marked for pluralization.');
  }

  // parameters are union sets over all plural forms
  final paramSet = <String>{};
  for (final textNode in textNodeList) {
    paramSet.addAll(textNode.params);
  }
  final params = paramSet.where((p) => p != node.paramName).toList();

  // parameters with count as first number
  buffer.write('({required num ${node.paramName}');
  for (int i = 0; i < params.length; i++) {
    buffer.write(', required Object ');
    buffer.write(params[i]);
  }

  // custom resolver has precedence
  buffer.write(
      '}) => (${node.pluralType == PluralType.cardinal ? '_root._cardinalResolver' : '_root._ordinalResolver'} ?? ');

  if (hasPluralResolver) {
    // call predefined resolver
    if (node.pluralType == PluralType.cardinal) {
      buffer.writeln(
          '_pluralCardinal${language.capitalize()})(${node.paramName},');
    } else {
      buffer.writeln(
          '_pluralOrdinal${language.capitalize()})(${node.paramName},');
    }
  } else {
    // throw error
    buffer.writeln('_missingPluralResolver(\'$language\'))(${node.paramName},');
  }

  for (final quantity in node.quantities.entries) {
    _addTabs(buffer, depth + 2);
    buffer
        .writeln('${quantity.key.paramName()}: \'${quantity.value.content}\',');
  }

  _addTabs(buffer, depth + 1);
  buffer.write(')');

  if (depth == 0) {
    buffer.writeln(';');
  } else {
    buffer.writeln(',');
  }
}

void _addContextCall({
  required StringBuffer buffer,
  required I18nConfig config,
  required ContextNode node,
  required int depth,
}) {
  final textNodeList = node.entries.values.toList();

  // parameters are union sets over all plural forms
  final paramSet = <String>{};
  for (final textNode in textNodeList) {
    paramSet.addAll(textNode.params);
  }
  final params = paramSet.where((p) => p != node.paramName).toList();

  // parameters with context as first parameter
  buffer.write('({required ${node.context.enumName} ${node.paramName}');
  for (int i = 0; i < params.length; i++) {
    buffer.write(', required Object ');
    buffer.write(params[i]);
  }
  buffer.writeln('}) {');

  _addTabs(buffer, depth + 2);
  buffer.writeln('switch (${node.paramName}) {');

  for (final entry in node.entries.entries) {
    _addTabs(buffer, depth + 3);
    buffer.writeln(
        'case ${node.context.enumName}.${entry.key}: return \'${entry.value.content}\';');
  }

  _addTabs(buffer, depth + 2);
  buffer.writeln('}');

  _addTabs(buffer, depth + 1);
  buffer.write('}');

  if (depth != 0) {
    buffer.writeln(',');
  } else {
    buffer.writeln();
  }
}

/// writes count times \t to the buffer
void _addTabs(StringBuffer buffer, int count) {
  for (int i = 0; i < count; i++) {
    buffer.write('\t');
  }
}<|MERGE_RESOLUTION|>--- conflicted
+++ resolved
@@ -155,26 +155,14 @@
 
       buffer.writeln();
       buffer.writeln('\t// Internal flat map initialized lazily');
-<<<<<<< HEAD
-      if (!localeData.base) buffer.write('\t@override');
-=======
       buffer.write('\t');
       if (!localeData.base) buffer.write('@override ');
->>>>>>> 678ac724
       buffer.writeln(
           'late final Map<String, dynamic> _flatMap = _buildFlatMap();');
     }
 
     if (config.hasPlurals()) {
       buffer.writeln();
-<<<<<<< HEAD
-      buffer.writeln('\t// ignore: unused_field');
-      if (!localeData.base) buffer.write('\t@override');
-      buffer.writeln('\tfinal PluralResolver? _cardinalResolver;');
-      buffer.writeln('\t// ignore: unused_field');
-      if (!localeData.base) buffer.write('\t@override');
-      buffer.writeln('\tfinal PluralResolver? _ordinalResolver;');
-=======
       buffer.write('\t');
       if (!localeData.base) buffer.write('@override ');
       buffer.writeln(
@@ -183,7 +171,6 @@
       if (!localeData.base) buffer.write('@override ');
       buffer.writeln(
           'final PluralResolver? _ordinalResolver; // ignore: unused_field');
->>>>>>> 678ac724
     }
   } else {
     if (callSuperConstructor) {
